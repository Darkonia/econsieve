# -*- coding: utf-8 -*-

"""Copyright 2015 Roger R Labbe Jr.

FilterPy library.
http://github.com/rlabbe/filterpy

Documentation at:
https://filterpy.readthedocs.org

Supporting book at:
https://github.com/rlabbe/Kalman-and-Bayesian-Filters-in-Python

This is licensed under an MIT license. See the readme.MD file
for more information.
"""

from __future__ import (absolute_import, division)

from copy import deepcopy
from math import log, exp, sqrt
import sys
import numpy as np
from numpy import eye, zeros, dot, isscalar, outer, empty
from .unscented_transform import unscented_transform as UT
from .stats import logpdf
from .common import pretty_str
from warnings import warn
from numba import njit


@njit(cache=True)
def cross_variance(Wc, x, z, sigmas_f, sigmas_h):
    """
    Compute cross variance of the state `x` and measurement `z`.
    """

    Pxz = zeros((sigmas_f.shape[1], sigmas_h.shape[1]))
    N = sigmas_f.shape[0]
    for i in range(N):
        dx = sigmas_f[i] - x
        dz = sigmas_h[i] - z
        # Pxz += self.Wc[i] * outer(dx, dz)
        Pxz += Wc[i] * outer(dx, dz)
    return Pxz

@njit(cache=True)
def update(z, R, P, x, Wc, Wm, sigmas_f, sigmas_h):
    """
    Update the UKF with the given measurements. On return,
    x and P contain the new mean and covariance of the filter.

    Parameters
    ----------

    z : numpy.array of shape (dim_z)
        measurement vector

    R : numpy.array((dim_z, dim_z)), optional
        Measurement noise. 

    """

    # mean and covariance of prediction passed through unscented transform
    zp, S = UT(sigmas_h, Wm, Wc, R)

    # compute cross variance of the state and the measurements
    Pxz = cross_variance(Wc, x, zp, sigmas_f, sigmas_h)

    y = z - zp   # residual

    SI = np.linalg.pinv(S)

    K = dot(Pxz, SI)        # Kalman gain

    # update Gaussian state estimate (x, P)
    x = x + dot(K, y)
    P = P - dot(K, dot(S, K.T))

    return x, P, S, y

class UnscentedKalmanFilter(object):
    r"""
    Implements the Scaled Unscented Kalman filter (UKF) as defined by
    Simon Julier in [1], using the formulation provided by Wan and Merle
    in [2]. This filter scales the sigma points to avoid strong nonlinearities.


    Parameters
    ----------

    dim_x : int
        Number of state variables for the filter. For example, if
        you are tracking the position and velocity of an object in two
        dimensions, dim_x would be 4.


    dim_z : int
        Number of of measurement inputs. For example, if the sensor
        provides you with position in (x,y), dim_z would be 2.

        This is for convience, so everything is sized correctly on
        creation. If you are using multiple sensors the size of `z` can
        change based on the sensor. Just provide the appropriate hx function

    hx : function(x)
        Measurement function. Converts state vector x into a measurement
        vector of shape (dim_z).

    fx : function(x)
        function that returns the state x transformed by the
        state transistion function. 

    points : class
        Class which computes the sigma points and weights for a UKF
        algorithm. You can vary the UKF implementation by changing this
        class. For example, MerweScaledSigmaPoints implements the alpha,
        beta, kappa parameterization of Van der Merwe, and
        JulierSigmaPoints implements Julier's original kappa
        parameterization. See either of those for the required
        signature of this class if you want to implement your own.

    Attributes
    ----------

    x : numpy.array(dim_x)
        state estimate vector

    P : numpy.array(dim_x, dim_x)
        covariance estimate matrix

    z : ndarray
        Last measurement used in update(). Read only.

    R : numpy.array(dim_z, dim_z)
        measurement noise matrix

    Q : numpy.array(dim_x, dim_x)
        process noise matrix

    K : numpy.array
        Kalman gain

    y : numpy.array
        innovation residual

    inv : function, default numpy.linalg.inv
        If you prefer another inverse function, such as the Moore-Penrose
        pseudo inverse, set it to that instead:

        .. code-block:: Python

            kf.inv = np.linalg.pinv


    Examples
    --------

    Simple example of a linear order 1 kinematic filter in 2D. There is no
    need to use a UKF for this example, but it is easy to read.

    >>> def fx(x):
    >>>     # state transition function - predict next state based
    >>>     # on constant velocity model x = vt + x_0
    >>>     F = np.array([[1, 1, 0, 0],
    >>>                   [0, 1, 0, 0],
    >>>                   [0, 0, 1, 1],
    >>>                   [0, 0, 0, 1]], dtype=float)
    >>>     return np.dot(F, x)
    >>>
    >>> def hx(x):
    >>>    # measurement function - convert state into a measurement
    >>>    # where measurements are [x_pos, y_pos]
    >>>    return np.array([x[0], x[2]])
    >>>
    >>> # create sigma points to use in the filter. This is standard for Gaussian processes
    >>> points = MerweScaledSigmaPoints(4, alpha=.1, beta=2., kappa=-1)
    >>>
    >>> kf = UnscentedKalmanFilter(dim_x=4, dim_z=2, fx=fx, hx=hx, points=points)
    >>> kf.x = np.array([-1., 1., -1., 1]) # initial state
    >>> kf.P *= 0.2 # initial uncertainty
    >>> z_std = 0.1
    >>> kf.R = np.diag([z_std**2, z_std**2]) # 1 standard
    >>> kf.Q = Q_discrete_white_noise(dim=2, var=0.01**2, block_size=2)
    >>>
    >>> zs = [[i+randn()*z_std, i+randn()*z_std] for i in range(50)] # measurements
    >>> for z in zs:
    >>>     kf.predict()
    >>>     kf.update(z)

    For in depth explanations see my book Kalman and Bayesian Filters in Python
    https://github.com/rlabbe/Kalman-and-Bayesian-Filters-in-Python

    Also see the filterpy/kalman/tests subdirectory for test code that
    may be illuminating.

    References
    ----------

    .. [1] Julier, Simon J. "The scaled unscented transformation,"
        American Control Converence, 2002, pp 4555-4559, vol 6.

        Online copy:
        https://www.cs.unc.edu/~welch/kalman/media/pdf/ACC02-IEEE1357.PDF

    .. [2] E. A. Wan and R. Van der Merwe, “The unscented Kalman filter for
        nonlinear estimation,” in Proc. Symp. Adaptive Syst. Signal
        Process., Commun. Contr., Lake Louise, AB, Canada, Oct. 2000.

        Online Copy:
        https://www.seas.harvard.edu/courses/cs281/papers/unscented.pdf

    .. [3] S. Julier, J. Uhlmann, and H. Durrant-Whyte. "A new method for
           the nonlinear transformation of means and covariances in filters
           and estimators," IEEE Transactions on Automatic Control, 45(3),
           pp. 477-482 (March 2000).

    .. [4] E. A. Wan and R. Van der Merwe, “The Unscented Kalman filter for
           Nonlinear Estimation,” in Proc. Symp. Adaptive Syst. Signal
           Process., Commun. Contr., Lake Louise, AB, Canada, Oct. 2000.

           https://www.seas.harvard.edu/courses/cs281/papers/unscented.pdf

    .. [5] Wan, Merle "The Unscented Kalman Filter," chapter in *Kalman
           Filtering and Neural Networks*, John Wiley & Sons, Inc., 2001.

    .. [6] R. Van der Merwe "Sigma-Point Kalman Filters for Probabilitic
           Inference in Dynamic State-Space Models" (Doctoral dissertation)
    """

    def __init__(self, dim_x, dim_z, hx, fx, points, instant_warning = False):
        """
        Create a Kalman filter. You are responsible for setting the
        various state variables to reasonable values; the defaults below will
        not give you a functional filter.

        """

        self.x = empty(dim_x)
        self.P = eye(dim_x)
        self.Q = eye(dim_x)
        self.R = eye(dim_z)
        self._dim_x = dim_x
        self._dim_z = dim_z
        self.points_fn = points
        self.hx = hx
        self.fx = fx

<<<<<<< HEAD
=======
        self.instant_warning    = instant_warning
        
        self.z = np.array([[None]*dim_z]).T  # measurement

        ## these will always be a copy of x,P after update() is called
        self.x_post = self.x.copy()
        self.P_post = self.P.copy()

>>>>>>> e1f50674
        self.flag   = False

    def predict(self, fx=None, **fx_args):
        r"""
        Performs the predict step of the UKF. On return, self.x and
        self.P contain the predicted state (x) and covariance (P). '

        Important: this MUST be called before update() is called for the first
        time.

        Parameters
        ----------

        fx : callable f(x, **fx_args), optional
            State transition function. If not provided, the default
            function passed in during construction will be used.

        **fx_args : keyword arguments
            optional keyword arguments to be passed into f(x).
        """

        # calculate sigma points for given mean and covariance
        self.compute_process_sigmas(fx, **fx_args)

        #and pass sigmas through the unscented transform to compute prior
        self.x, self.P = UT(self.sigmas_f, self.Wm, self.Wc, self.Q)


    def compute_process_sigmas(self, fx=None, **fx_args):
        """
        computes the values of sigmas_f. Normally a user would not call
        this, but it is useful if you need to call update more than once
        between calls to predict (to update for multiple simultaneous
        measurements), so the sigmas correctly reflect the updated state
        x, P.
        """

        if fx is None:
            fx = self.fx

        # calculate sigma points for given mean and covariance
        sigmas, self.Wc, self.Wm    = self.points_fn.sigma_points(self.x, self.P)

        if not hasattr(self, 'sigmas_f'):
            self.sigmas_f = empty((sigmas.shape[0], self._dim_x))
            self.sigmas_h = empty((sigmas.shape[0], self._dim_z))
        elif self.sigmas_f.shape[0] != sigmas.shape[0]:
            self.sigmas_f = empty((sigmas.shape[0], self._dim_x))
            self.sigmas_h = empty((sigmas.shape[0], self._dim_z))

        for i, s in enumerate(sigmas):

            x, flag  = fx(s, **fx_args)

            self.sigmas_f[i]    = x
            self.sigmas_h[i]    = self.hx(x)

            if flag:
                if self.flag and self.flag is not flag:
                    self.flag   = 3
                else:
                    self.flag   = flag


    def batch_filter(self, zs, Rs=None):
        """
        Performs the UKF filter over the list of measurement in `zs`.

        Parameters
        ----------

        zs : list-like
            list of measurements at each time step `self._dt` Missing
            measurements must be represented by 'None'.

        Rs : None, np.array or list-like, default=None
            optional list of values to use for the measurement error
            covariance R.

            If Rs is None then self.R is used for all epochs.

            If it is a list of matrices or a 3D array where
            len(Rs) == len(zs), then it is treated as a list of R values, one
            per epoch. This allows you to have varying R per epoch.

        Returns
        -------

        means: ndarray((n,dim_x,1))
            array of the state for each time step after the update. Each entry
            is an np.array. In other words `means[k,:]` is the state at step
            `k`.

        covariance: ndarray((n,dim_x,dim_x))
            array of the covariances for each time step after the update.
            In other words `covariance[k,:,:]` is the covariance at step `k`.

        Examples
        --------

        .. code-block:: Python

            # this example demonstrates tracking a measurement where the time
            # between measurement varies, as stored in dts The output is then smoothed
            # with an RTS smoother.

            zs = [t + random.randn()*4 for t in range (40)]

            (mu, cov, _, _) = ukf.batch_filter(zs)
            (xs, Ps, Ks) = ukf.rts_smoother(mu, cov)

        """

        try:
            z = zs[0]
        except TypeError:
            raise TypeError('zs must be list-like')

        if self._dim_z == 1:
            if not(isscalar(z) or (z.ndim == 1 and len(z) == 1)):
                raise TypeError('zs must be a list of scalars or 1D, 1 element arrays')
        else:
            if len(z) != self._dim_z:
                raise TypeError(
                    'each element in zs must be a 1D array of length {}'.format(self._dim_z))

        ## necessary to re-initialize?
        self.x = np.zeros(self._dim_x)
        self.P = eye(self._dim_x)

        z_n = np.size(zs, 0)

        # mean estimates from Kalman Filter
        means           = empty((z_n, self._dim_x))

        # state covariances from Kalman Filter
        covariances = empty((z_n, self._dim_x, self._dim_x))

        ll  = 0
        for i, z in enumerate(zs):
            self.predict()
            self.x, self.P, S, y  = update(z, self.R, self.P, self.x, self.Wc, self.Wm, self.sigmas_f, self.sigmas_h)
            means[i, :] = self.x
            covariances[i, :, :] = self.P
            ll  += logpdf(x=y, cov=S)

        if self.flag:
            warn('Error in transition function during filtering. Code '+str(self.flag))

        return (means, covariances, ll)

    def get_ll(self, zs, Xs, Ps):
        """
        returns likelihood based on results from smoother
        """

        ll  = 0
        for z, x, P in zip(zs, Xs, Ps):
            self.x  = x
            self.P  = P
            # self.compute_process_sigmas()
            self.predict()
            ## genauer zwischen z & x differenzieren
            ## möglicherweise braucht es doch ein predict um ein self.x zu produzieren?
            ## reihenfolge beachten. wenn z_t auf basis von z_t vorhergesagt wird ist komisch
            zp, S   = UT(self.sigmas_h, self.Wm, self.Wc, self.R)
            y       = z - zp   # residual
            ll      += logpdf(x=y, cov=S)

        if self.flag:
            warn('Error in transition function during filtering. Code '+str(self.flag))

        return ll

    def rts_smoother(self, Xs, Ps, Qs=None):
        """
        Runs the Rauch-Tung-Striebal Kalman smoother on a set of
        means and covariances computed by the UKF. The usual input
        would come from the output of `batch_filter()`.

        Parameters
        ----------

        Xs : numpy.array
           array of the means (state variable x) of the output of a Kalman
           filter.

        Ps : numpy.array
            array of the covariances of the output of a kalman filter.

        Qs: list-like collection of numpy.array, optional
            Process noise of the Kalman filter at each time step. Optional,
            if not provided the filter's self.Q will be used

        Returns
        -------

        x : numpy.ndarray
           smoothed means

        P : numpy.ndarray
           smoothed state covariances

        K : numpy.ndarray
            smoother gain at each step

        Examples
        --------

        .. code-block:: Python

            zs = [t + random.randn()*4 for t in range (40)]

            (mu, cov, _, _) = kalman.batch_filter(zs)
            (x, P, K) = rts_smoother(mu, cov, fk.F, fk.Q)
        """

        if len(Xs) != len(Ps):
            raise ValueError('Xs and Ps must have the same length')

        n, dim_x = Xs.shape

        if Qs is None:
            Qs = [self.Q] * n

        # smoother gain
        Ks = empty((n, dim_x, dim_x))

        xs, ps = Xs.copy(), Ps.copy()

        ll  = 0
        for k in reversed(range(n-1)):
            ## create sigma points from state estimate, pass through state func
            sigmas, Wc, Wm  = self.points_fn.sigma_points(xs[k], ps[k])
            num_sigmas      = sigmas.shape[0]
            sigmas_f        = empty((num_sigmas, dim_x))

            for i in range(num_sigmas):
                sigmas_f[i], flag   = self.fx(sigmas[i])
                if flag:
                    if self.instant_warning:
                        warn('Errors in transition function during smoothing. Code '+str(flag))
                    self.flag   = flag
                    if self.flag is not self.flag:
                        self.flag   = 3

            xb, Pb = UT(sigmas_f, Wm, Wc, self.Q)

            Pxb     = cross_variance(Wc, Xs[k], xb, sigmas, sigmas_f)

            # compute gain
<<<<<<< HEAD
            K = Pxb @ np.linalg.pinv(Pb)
=======
            K = dot(Pxb, np.linalg.pinv(Pb))
>>>>>>> e1f50674

            # update the smoothed estimates
            y   = xs[k+1] - xb
            xs[k] += K @ y
            # xs[k] += dot(K, xs[k+1] - xb)
            ps[k] += dot(K, ps[k+1] - Pb).dot(K.T)
            Ks[k] = K

            ll  += logpdf(x=y, cov=ps[k+1])
        
        if self.flag:
            warn('Errors in transition function during smoothing. Code '+str(self.flag))

        return (xs, ps, Ks, ll)

    def __repr__(self):
        return '\n'.join([
            'UnscentedKalmanFilter object',
            pretty_str('x', self.x),
            pretty_str('P', self.P),
            pretty_str('Q', self.Q),
            pretty_str('R', self.R),
            pretty_str('sigmas_f', self.sigmas_f),
            pretty_str('h', self.sigmas_h),
            pretty_str('Wm', self.Wm),
            pretty_str('Wc', self.Wc),
            pretty_str('msqrt', self.msqrt),
            pretty_str('hx', self.hx),
            pretty_str('fx', self.fx),
            ])<|MERGE_RESOLUTION|>--- conflicted
+++ resolved
@@ -246,17 +246,7 @@
         self.hx = hx
         self.fx = fx
 
-<<<<<<< HEAD
-=======
         self.instant_warning    = instant_warning
-        
-        self.z = np.array([[None]*dim_z]).T  # measurement
-
-        ## these will always be a copy of x,P after update() is called
-        self.x_post = self.x.copy()
-        self.P_post = self.P.copy()
-
->>>>>>> e1f50674
         self.flag   = False
 
     def predict(self, fx=None, **fx_args):
@@ -508,11 +498,7 @@
             Pxb     = cross_variance(Wc, Xs[k], xb, sigmas, sigmas_f)
 
             # compute gain
-<<<<<<< HEAD
             K = Pxb @ np.linalg.pinv(Pb)
-=======
-            K = dot(Pxb, np.linalg.pinv(Pb))
->>>>>>> e1f50674
 
             # update the smoothed estimates
             y   = xs[k+1] - xb
